--- conflicted
+++ resolved
@@ -18,11 +18,7 @@
 
 
 .PHONY: test
-<<<<<<< HEAD
-test: venv/bin/activate kraken2
-=======
 test: venv/bin/activate venv/bin/kraken2
->>>>>>> af90d5dd
 	${IN_VENV} && pip install pytest pytest-cov flake8 flake8-rst-docstrings flake8-docstrings flake8-import-order flake8-forbid-visual-indent
 	${IN_VENV} && flake8 pykraken2 \
 		--import-order-style google --application-import-names pykraken2 \
