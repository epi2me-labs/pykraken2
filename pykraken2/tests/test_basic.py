"""pykraken2 tests."""
<<<<<<< HEAD

=======
from contextlib import ExitStack
>>>>>>> af90d5dd
from pathlib import Path
import shutil
import subprocess as sub
import tempfile
from threading import Thread
import unittest

<<<<<<< HEAD
=======
from pykraken2 import free_ports
>>>>>>> af90d5dd
from pykraken2.client import Client
from pykraken2.server import Server


class SimpleTest(unittest.TestCase):
    """Test class."""

    @classmethod
    def setUpClass(cls):
        """Set paths and other variables for tests."""
        data_dir = Path(__file__).parent / 'test_data'
        cls.out_dir = tempfile.mkdtemp()
        # cls.out_dir = data_dir / 'output'
        cls.database = data_dir / 'db'
        cls.fastq1 = data_dir / 'reads1.fq'
        cls.fastq2 = data_dir / 'reads2.fq'
        cls.expected_output1 = data_dir / 'correct_output' / 'k2out1.tsv'
        cls.expected_output2 = data_dir / 'correct_output' / 'k2out2.tsv'
<<<<<<< HEAD
        # cls.ports = free_ports()
        cls.port = 5555
        cls.address = '127.0.0.1'
        cls.threads = 4
        cls.k2_binary = 'venv/bin/kraken2'
=======
        cls.ports = free_ports(2)
        cls.address = '127.0.0.1'
        cls.threads = 4
        # NOTE: if kraken2 isn't found the tests will hang indefinitely.
        #       This needs fixing in the code and a test case adding.
        cls.k2_binary = 'kraken2'
>>>>>>> af90d5dd

    @classmethod
    def tearDownClass(cls):
        """Remove temporary files on test completion."""
        shutil.rmtree(cls.out_dir)

    def tearDown(self):
        """Clean up after each test."""
        for file_ in Path(self.out_dir).glob('**/*'):
            file_.unlink()

    def test_001_check_kraken_binary(self):
        """Test the bundled kraken2 binary."""
        try:
            sub.check_output([self.k2_binary, '--help'])
        except sub.CalledProcessError as e:
            self.assertTrue(False)
            self.skipTest(f"Kraken binary not working\n {e}")
        else:
            self.assertTrue(True)

    def test_002_create_server(self):
        """Test the server API."""
        server = Server(
<<<<<<< HEAD
            self.database, self.address, self.port,
=======
            self.database, self.address, self.ports,
>>>>>>> af90d5dd
            self.k2_binary, self.threads)
        server.run()
        server.terminate()

<<<<<<< HEAD
    def test_003_create_client(self):
=======
    def test_003_create_server_context(self):
        """Use server as a context manager."""
        with Server(
                self.database, self.address, self.ports,
                self.k2_binary, self.threads):
            # TODO: what state should be checked?
            pass

    def test_005_create_client(self):
>>>>>>> af90d5dd
        """Test the client API.

        The client will terminate automatically after sending all sequences
        to the server and receiving the DONE message. So would not normally
        need to use terminate()
        """
<<<<<<< HEAD
        client = Client(self.address, self.port)
        client.process_fastq(self.fastq2)
        client.terminate()

    def test_010_process_fastq(self):
        """Test single client."""
        server = Server(
            self.database, self.address, self.port,
            self.k2_binary, self.threads)
        server.run()

        client = Client(self.address, self.port)
        result = [x for x in client.process_fastq(self.fastq1)]
        server.terminate()
=======
        client = Client(self.address, self.ports)
        client.process_fastq(self.fastq2)
        client.terminate()

    def test_006_create_client_context(self):
        """Use client as a context manager."""
        with Client(self.address, self.ports):
            # TODO: what state should be checked?
            pass

    def test_010_process_fastq(self):
        """Test single client."""
        with ExitStack() as stack:
            stack.enter_context(
                Server(
                    self.database, self.address, self.ports,
                    self.k2_binary, self.threads))
            client = stack.enter_context(
                Client(self.address, self.ports))
            result = [x for x in client.process_fastq(self.fastq1)]
>>>>>>> af90d5dd

        with open(self.expected_output1, 'r') as corr_fh:
            corr_line = corr_fh.readlines()
            corr_str = ''.join(corr_line)

            client_str = ''.join(result)
            self.assertEqual(corr_str, client_str)
<<<<<<< HEAD

    def test_011_process_consecutive_fastq(self):
        """Run multiple files through a single Client instance.

        The use case for this would be the processing of a single sample
        split between multiple files.
        """
        server = Server(
            self.database, self.address, self.port,
            self.k2_binary, self.threads)
        server.run()

        client = Client(self.address, self.port)

        result = []
        for file_ in [self.fastq1, self.fastq2]:
            result.extend([x for x in client.process_fastq(file_)])
=======

    def test_011_process_consecutive_fastq(self):
        """Run multiple files through a single Client instance.

        The use case for this would be the processing of a single sample
        split between multiple files.
        """
        with ExitStack() as stack:
            stack.enter_context(
                Server(
                    self.database, self.address, self.ports,
                    self.k2_binary, self.threads))
            client = stack.enter_context(
                Client(self.address, self.ports))

            result = []
            for file_ in [self.fastq1, self.fastq2]:
                result.extend([x for x in client.process_fastq(file_)])
>>>>>>> af90d5dd

        expected_str = ""
        for exp in [self.expected_output1, self.expected_output2]:
            with open(exp, 'r') as fh:
                exp_lines = fh.readlines()
                expected_str += ''.join(exp_lines)
<<<<<<< HEAD

        client_str = ''.join(result)
        server.terminate()
=======
        client_str = ''.join(result)
>>>>>>> af90d5dd
        self.assertEqual(expected_str, client_str)

    def test_020_multi_client(self):
        """Client/server integration testing.

        A server instance and two client instances are run on threads.

        The results yielded by client.process_fastq and saved to a list.
        These results are compared to expected kraken2 results generated
        from using kraken2 directly.
        """
        def client_runner(input_, _results):
<<<<<<< HEAD
            client = Client(self.address, self.port)
            for chunk in client.process_fastq(input_):
                _results.extend(chunk)

        server = Server(
            self.database, self.address, self.port,
            self.k2_binary, self.threads)
        server.run()

        # Data for 2 client instances
        # [Sample_id, input, expected output, empty results list]
        client_data = [
            [self.fastq1, self.expected_output1],
            [self.fastq2, self.expected_output2]
        ]

        threads = []
        results = []
        for cdata in client_data:
            res = []
            results.append(res)
            thread = Thread(
                target=client_runner, args=(cdata[0], res))
            threads.append(thread)
            thread.start()

        for t in threads:
            t.join()
=======
            with Client(self.address, self.ports) as client:
                for chunk in client.process_fastq(input_):
                    _results.extend(chunk)

        with Server(
                self.database, self.address, self.ports,
                self.k2_binary, self.threads):

            # Data for 2 client instances
            # [Sample_id, input, expected output, empty results list]
            client_data = [
                [self.fastq1, self.expected_output1],
                [self.fastq2, self.expected_output2]
            ]

            threads = []
            results = []
            for cdata in client_data:
                res = []
                results.append(res)
                thread = Thread(
                    target=client_runner, args=(cdata[0], res))
                threads.append(thread)
                thread.start()

            for t in threads:
                t.join()
>>>>>>> af90d5dd

        # Compare the outputs
        for result, cdata in zip(results, client_data):
            expected = cdata[1]
            with open(expected, 'r') as corr_fh:
                corr_line = corr_fh.readlines()
                corr_str = ''.join(corr_line)

                client_str = ''.join(result)
<<<<<<< HEAD
                self.assertEqual(corr_str, client_str)

        server.terminate()
=======
                self.assertEqual(corr_str, client_str)
>>>>>>> af90d5dd
<|MERGE_RESOLUTION|>--- conflicted
+++ resolved
@@ -1,9 +1,5 @@
 """pykraken2 tests."""
-<<<<<<< HEAD
-
-=======
 from contextlib import ExitStack
->>>>>>> af90d5dd
 from pathlib import Path
 import shutil
 import subprocess as sub
@@ -11,10 +7,7 @@
 from threading import Thread
 import unittest
 
-<<<<<<< HEAD
-=======
 from pykraken2 import free_ports
->>>>>>> af90d5dd
 from pykraken2.client import Client
 from pykraken2.server import Server
 
@@ -33,20 +26,12 @@
         cls.fastq2 = data_dir / 'reads2.fq'
         cls.expected_output1 = data_dir / 'correct_output' / 'k2out1.tsv'
         cls.expected_output2 = data_dir / 'correct_output' / 'k2out2.tsv'
-<<<<<<< HEAD
-        # cls.ports = free_ports()
-        cls.port = 5555
-        cls.address = '127.0.0.1'
-        cls.threads = 4
-        cls.k2_binary = 'venv/bin/kraken2'
-=======
-        cls.ports = free_ports(2)
+        cls.port = free_ports(1)[0]
         cls.address = '127.0.0.1'
         cls.threads = 4
         # NOTE: if kraken2 isn't found the tests will hang indefinitely.
         #       This needs fixing in the code and a test case adding.
         cls.k2_binary = 'kraken2'
->>>>>>> af90d5dd
 
     @classmethod
     def tearDownClass(cls):
@@ -71,57 +56,33 @@
     def test_002_create_server(self):
         """Test the server API."""
         server = Server(
-<<<<<<< HEAD
             self.database, self.address, self.port,
-=======
-            self.database, self.address, self.ports,
->>>>>>> af90d5dd
             self.k2_binary, self.threads)
         server.run()
         server.terminate()
 
-<<<<<<< HEAD
-    def test_003_create_client(self):
-=======
     def test_003_create_server_context(self):
         """Use server as a context manager."""
         with Server(
-                self.database, self.address, self.ports,
+                self.database, self.address, self.port,
                 self.k2_binary, self.threads):
             # TODO: what state should be checked?
             pass
 
     def test_005_create_client(self):
->>>>>>> af90d5dd
         """Test the client API.
 
         The client will terminate automatically after sending all sequences
         to the server and receiving the DONE message. So would not normally
         need to use terminate()
         """
-<<<<<<< HEAD
         client = Client(self.address, self.port)
-        client.process_fastq(self.fastq2)
-        client.terminate()
-
-    def test_010_process_fastq(self):
-        """Test single client."""
-        server = Server(
-            self.database, self.address, self.port,
-            self.k2_binary, self.threads)
-        server.run()
-
-        client = Client(self.address, self.port)
-        result = [x for x in client.process_fastq(self.fastq1)]
-        server.terminate()
-=======
-        client = Client(self.address, self.ports)
         client.process_fastq(self.fastq2)
         client.terminate()
 
     def test_006_create_client_context(self):
         """Use client as a context manager."""
-        with Client(self.address, self.ports):
+        with Client(self.address, self.port):
             # TODO: what state should be checked?
             pass
 
@@ -130,38 +91,17 @@
         with ExitStack() as stack:
             stack.enter_context(
                 Server(
-                    self.database, self.address, self.ports,
+                    self.database, self.address, self.port,
                     self.k2_binary, self.threads))
             client = stack.enter_context(
-                Client(self.address, self.ports))
+                Client(self.address, self.port))
             result = [x for x in client.process_fastq(self.fastq1)]
->>>>>>> af90d5dd
+        client_str = ''.join(result)
 
         with open(self.expected_output1, 'r') as corr_fh:
             corr_line = corr_fh.readlines()
             corr_str = ''.join(corr_line)
-
-            client_str = ''.join(result)
-            self.assertEqual(corr_str, client_str)
-<<<<<<< HEAD
-
-    def test_011_process_consecutive_fastq(self):
-        """Run multiple files through a single Client instance.
-
-        The use case for this would be the processing of a single sample
-        split between multiple files.
-        """
-        server = Server(
-            self.database, self.address, self.port,
-            self.k2_binary, self.threads)
-        server.run()
-
-        client = Client(self.address, self.port)
-
-        result = []
-        for file_ in [self.fastq1, self.fastq2]:
-            result.extend([x for x in client.process_fastq(file_)])
-=======
+        self.assertEqual(corr_str, client_str)
 
     def test_011_process_consecutive_fastq(self):
         """Run multiple files through a single Client instance.
@@ -172,28 +112,21 @@
         with ExitStack() as stack:
             stack.enter_context(
                 Server(
-                    self.database, self.address, self.ports,
+                    self.database, self.address, self.port,
                     self.k2_binary, self.threads))
             client = stack.enter_context(
-                Client(self.address, self.ports))
+                Client(self.address, self.port))
 
             result = []
             for file_ in [self.fastq1, self.fastq2]:
                 result.extend([x for x in client.process_fastq(file_)])
->>>>>>> af90d5dd
 
         expected_str = ""
         for exp in [self.expected_output1, self.expected_output2]:
             with open(exp, 'r') as fh:
                 exp_lines = fh.readlines()
                 expected_str += ''.join(exp_lines)
-<<<<<<< HEAD
-
         client_str = ''.join(result)
-        server.terminate()
-=======
-        client_str = ''.join(result)
->>>>>>> af90d5dd
         self.assertEqual(expected_str, client_str)
 
     def test_020_multi_client(self):
@@ -206,42 +139,12 @@
         from using kraken2 directly.
         """
         def client_runner(input_, _results):
-<<<<<<< HEAD
-            client = Client(self.address, self.port)
-            for chunk in client.process_fastq(input_):
-                _results.extend(chunk)
-
-        server = Server(
-            self.database, self.address, self.port,
-            self.k2_binary, self.threads)
-        server.run()
-
-        # Data for 2 client instances
-        # [Sample_id, input, expected output, empty results list]
-        client_data = [
-            [self.fastq1, self.expected_output1],
-            [self.fastq2, self.expected_output2]
-        ]
-
-        threads = []
-        results = []
-        for cdata in client_data:
-            res = []
-            results.append(res)
-            thread = Thread(
-                target=client_runner, args=(cdata[0], res))
-            threads.append(thread)
-            thread.start()
-
-        for t in threads:
-            t.join()
-=======
-            with Client(self.address, self.ports) as client:
+            with Client(self.address, self.port) as client:
                 for chunk in client.process_fastq(input_):
                     _results.extend(chunk)
 
         with Server(
-                self.database, self.address, self.ports,
+                self.database, self.address, self.port,
                 self.k2_binary, self.threads):
 
             # Data for 2 client instances
@@ -263,7 +166,6 @@
 
             for t in threads:
                 t.join()
->>>>>>> af90d5dd
 
         # Compare the outputs
         for result, cdata in zip(results, client_data):
@@ -273,10 +175,4 @@
                 corr_str = ''.join(corr_line)
 
                 client_str = ''.join(result)
-<<<<<<< HEAD
-                self.assertEqual(corr_str, client_str)
-
-        server.terminate()
-=======
-                self.assertEqual(corr_str, client_str)
->>>>>>> af90d5dd
+                self.assertEqual(corr_str, client_str)